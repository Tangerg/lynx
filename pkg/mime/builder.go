// Package mime provides comprehensive functionality for handling MIME (Multipurpose Internet Mail Extensions) types,
// which are standardized identifiers used to indicate the format and nature of data in internet protocols
// such as HTTP, email, and WebSockets. This package offers tools for parsing, validating, comparing,
// and manipulating MIME type strings according to RFC standards.
package mime

import (
	"fmt"
	"strings"

	"github.com/bits-and-blooms/bitset"

	"github.com/Tangerg/lynx/pkg/assert"
	"github.com/Tangerg/lynx/pkg/kv"
	pkgStrings "github.com/Tangerg/lynx/pkg/strings"
)

// tokenBitSet contains a bitset representing valid token characters in MIME specifications.
// MIME tokens are restricted to a specific set of ASCII characters according to RFC standards.
var tokenBitSet *bitset.BitSet

// init initializes the tokenBitSet with valid token characters according to MIME specifications.
// It marks valid characters by excluding control characters (0-31 and 127) and separator characters.
// This follows the MIME specification in RFC 2045, which defines the syntax for MIME headers.
func init() {
<<<<<<< HEAD
	ctl := bitset.New(128)
	for i := uint(0); i <= 31; i++ {
		ctl.Set(i)
	}
	ctl.Set(127)

	separators := bitset.New(128)
	separatorPositions := []uint{40, 41, 60, 62, 64, 44, 59, 58, 92, 34, 47, 91, 93, 63, 61, 123, 125, 32, 9}
	for _, pos := range separatorPositions {
		separators.Set(pos)
	}

	token := bitset.New(128)
	for i := uint(0); i < 128; i++ {
		token.Set(i)
	}

	token = token.Difference(ctl)
	token = token.Difference(separators)
	tokenBitSet = token
=======
	// Initialize control characters bitset (0-31 and 127)
	controlChars := bitset.New(128)
	for i := uint(0); i <= 31; i++ {
		controlChars.Set(i)
	}
	controlChars.Set(127)

	// Initialize separator characters bitset
	separatorChars := bitset.New(128)
	separatorPositions := []uint{40, 41, 60, 62, 64, 44, 59, 58, 92, 34, 47, 91, 93, 63, 61, 123, 125, 32, 9}
	for _, position := range separatorPositions {
		separatorChars.Set(position)
	}

	// Create token bitset by excluding control and separator characters
	validTokenChars := bitset.New(128)
	for i := uint(0); i < 128; i++ {
		validTokenChars.Set(i)
	}

	validTokenChars = validTokenChars.Difference(controlChars)
	validTokenChars = validTokenChars.Difference(separatorChars)
	tokenBitSet = validTokenChars
>>>>>>> 0e68ae45
}

// Builder is a utility for creating properly formatted MIME type instances.
// It provides a fluent API for constructing MIME types with validation at each step,
// ensuring that the resulting MIME type adheres to the standards defined in RFC 2045 and 2046.
type Builder struct {
	mime *MIME // The MIME type being constructed
}

// NewBuilder creates a new MIME type builder with default values.
// It initializes a builder with wildcard type and subtype, empty charset,
// and an empty parameters map, providing a starting point for building
// custom MIME types.
//
// Example:
// builder := NewBuilder() // Creates a builder for "*/*" MIME type
func NewBuilder() *Builder {
	return &Builder{
		mime: &MIME{
			_type:   wildcardType,
			subType: wildcardType,
			charset: "",
			params:  kv.New[string, string](),
		},
	}
}

// checkToken validates that a token contains only characters allowed in MIME tokens.
// It returns an error if any character in the token is not permitted according to the MIME specification.
//
// Example:
// - "application" is a valid token
// - "content/type" is invalid (contains '/')
// - "image@png" is invalid (contains '@')
func (b *Builder) checkToken(token string) error {
	for _, char := range token {
		if !tokenBitSet.Test(uint(char)) {
			return fmt.Errorf("invalid character %s in token: %s", string(char), token)
		}
	}
	return nil
}

// checkParam validates both key and value of a MIME parameter.
// Parameter keys must always be valid tokens.
// Parameter values may be either tokens or quoted strings; quoted strings can contain
// characters that would otherwise be invalid in tokens.
//
// Example:
// - Key "charset" with value "UTF-8" is valid
// - Key "title" with value "\"My Document\"" is valid (quoted string)
// - Key "content@type" is invalid (key contains invalid character)
func (b *Builder) checkParam(paramKey string, paramValue string) error {
	// Validate parameter key (must be a valid token)
	if err := b.checkToken(paramKey); err != nil {
		return err
	}

	// Skip validation for quoted strings (they can contain any character)
	if pkgStrings.IsQuoted(paramValue) {
		return nil
	}

	// Validate parameter value if it's not quoted
	return b.checkToken(paramValue)
}

// checkParams validates all parameters in the MIME type.
// It iterates through all parameters, validating each key-value pair
// according to MIME parameter syntax rules.
func (b *Builder) checkParams() error {
	for paramKey, paramValue := range b.mime.params {
		if err := b.checkParam(paramKey, paramValue); err != nil {
			return err
		}
	}
	return nil
}

// WithType sets the primary type component of the MIME type.
// It normalizes the input by converting to lowercase and removing quotes if present.
//
// Examples:
// - WithType("text") sets the type to "text"
// - WithType("IMAGE") sets the type to "image" (normalized to lowercase)
// - WithType("\"application\"") sets the type to "application" (quotes removed)
func (b *Builder) WithType(mimeType string) *Builder {
	normalizedType := pkgStrings.UnQuote(strings.ToLower(mimeType))
	b.mime._type = normalizedType
	return b
}

// WithSubType sets the subtype component of the MIME type.
// Like WithType, it normalizes the input by converting to lowercase and removing quotes.
//
// Examples:
// - WithSubType("html") sets the subtype to "html"
// - WithSubType("JSON") sets the subtype to "json" (normalized to lowercase)
// - WithSubType("\"xml\"") sets the subtype to "xml" (quotes removed)
func (b *Builder) WithSubType(mimeSubType string) *Builder {
	normalizedSubType := pkgStrings.UnQuote(strings.ToLower(mimeSubType))
	b.mime.subType = normalizedSubType
	return b
}

// WithCharset sets the charset parameter of the MIME type.
// It normalizes the charset by converting to uppercase and storing it both in the
// dedicated charset field and in the parameters map.
//
// Examples:
// - WithCharset("utf-8") sets charset to "UTF-8"
// - WithCharset("\"ISO-8859-1\"") sets charset to "ISO-8859-1" (quotes removed)
func (b *Builder) WithCharset(charsetValue string) *Builder {
	normalizedCharset := pkgStrings.UnQuote(strings.ToUpper(charsetValue))
	if normalizedCharset == "" {
		return b
	}

	b.mime.charset = normalizedCharset
	b.mime.params.Put(paramCharset, normalizedCharset)
	return b
}

// WithParam adds a parameter to the MIME type.
// If the parameter is 'charset', it delegates to WithCharset instead.
// Otherwise, it normalizes the key to lowercase and adds the parameter to the MIME type.
//
// Examples:
// - WithParam("version", "1.0") adds the parameter "version=1.0"
// - WithParam("QUALITY", "high") adds the parameter "quality=high" (key normalized to lowercase)
// - WithParam("charset", "utf-8") delegates to WithCharset
func (b *Builder) WithParam(paramKey string, paramValue string) *Builder {
	normalizedKey := pkgStrings.UnQuote(strings.ToLower(paramKey))
	if normalizedKey == "" {
		return b
	}

	// Handle charset parameter specially
	if normalizedKey == paramCharset {
		return b.WithCharset(paramValue)
	}

	b.mime.params.Put(normalizedKey, paramValue)
	return b
}

// WithParams adds multiple parameters to the MIME type.
// It iterates through the provided map and calls WithParam for each key-value pair.
//
// Example:
// WithParams(map[string]string{
//
//	  "charset": "UTF-8",
//	  "version": "1.0",
//	  "q": "0.8",
//	})
func (b *Builder) WithParams(paramMap map[string]string) *Builder {
	for paramKey, paramValue := range paramMap {
		b.WithParam(paramKey, paramValue)
	}
	return b
}

// FromMime initializes the builder from an existing MIME instance.
// It performs a deep copy of all fields, ensuring that modifications to the builder
// do not affect the original MIME type.
//
// If the input MIME is nil, it returns the builder unchanged.
//
// Example:
// existingMime := &MIME{_type: "text", subType: "html", charset: "UTF-8", ...}
// builder.FromMime(existingMime) // Copies all properties from existingMime
func (b *Builder) FromMime(sourceMime *MIME) *Builder {
	if sourceMime == nil {
		return b
	}

	// Deep copy all fields from source MIME
	b.mime._type = sourceMime._type
	b.mime.subType = sourceMime.subType
	b.mime.charset = sourceMime.charset
	b.mime.params = sourceMime.params.Clone()
	b.mime.stringValue = sourceMime.stringValue

	return b
}

// Build validates the MIME type and returns it if valid.
// It performs comprehensive validation of all components:
// - Checks that type and subtype contain only valid token characters
// - Validates the charset if present
// - Checks all parameters for validity
//
// If any validation fails, it returns nil and an appropriate error.
//
// Example usages:
// - NewBuilder().WithType("text").WithSubType("html").Build() returns a valid MIME
// - NewBuilder().WithType("text/html").Build() returns an error (invalid type)
func (b *Builder) Build() (*MIME, error) {
	// Validate and set default for type
	if b.mime._type == "" {
		b.mime._type = wildcardType
	} else {
		if err := b.checkToken(b.mime._type); err != nil {
			return nil, err
		}
	}

	// Validate and set default for subtype
	if b.mime.subType == "" {
		b.mime.subType = wildcardType
	} else {
		if err := b.checkToken(b.mime.subType); err != nil {
			return nil, err
		}
	}

	// Validate charset if present
	if b.mime.charset != "" {
		if err := b.checkToken(b.mime.charset); err != nil {
			return nil, err
		}
	}

	// Validate all parameters
	if err := b.checkParams(); err != nil {
		return nil, err
	}

	return b.mime, nil
}

func (b *Builder) MustBuild() *MIME {
	return assert.ErrorIsNil(b.Build())
}<|MERGE_RESOLUTION|>--- conflicted
+++ resolved
@@ -23,28 +23,6 @@
 // It marks valid characters by excluding control characters (0-31 and 127) and separator characters.
 // This follows the MIME specification in RFC 2045, which defines the syntax for MIME headers.
 func init() {
-<<<<<<< HEAD
-	ctl := bitset.New(128)
-	for i := uint(0); i <= 31; i++ {
-		ctl.Set(i)
-	}
-	ctl.Set(127)
-
-	separators := bitset.New(128)
-	separatorPositions := []uint{40, 41, 60, 62, 64, 44, 59, 58, 92, 34, 47, 91, 93, 63, 61, 123, 125, 32, 9}
-	for _, pos := range separatorPositions {
-		separators.Set(pos)
-	}
-
-	token := bitset.New(128)
-	for i := uint(0); i < 128; i++ {
-		token.Set(i)
-	}
-
-	token = token.Difference(ctl)
-	token = token.Difference(separators)
-	tokenBitSet = token
-=======
 	// Initialize control characters bitset (0-31 and 127)
 	controlChars := bitset.New(128)
 	for i := uint(0); i <= 31; i++ {
@@ -68,7 +46,6 @@
 	validTokenChars = validTokenChars.Difference(controlChars)
 	validTokenChars = validTokenChars.Difference(separatorChars)
 	tokenBitSet = validTokenChars
->>>>>>> 0e68ae45
 }
 
 // Builder is a utility for creating properly formatted MIME type instances.
