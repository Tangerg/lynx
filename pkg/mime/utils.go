// Package mime provides utilities for working with MIME types, including parsing,
// creation, detection, and type checking functionality. MIME (Multipurpose Internet Mail Extensions)
// types are standardized identifiers used to indicate the format of content in internet protocols.
// This package implements RFC standards for MIME type handling and provides tools for content-based
// type detection and extension-based lookups.
package mime

import (
	"errors"
	"io"
	"mime"
	"path"
	"strings"

	"github.com/gabriel-vasile/mimetype"

	"github.com/Tangerg/lynx/pkg/assert"
	"github.com/Tangerg/lynx/pkg/kv"
)

var (
	// ErrorInvalidMimeType is returned when an invalid MIME type is encountered during parsing.
	// This error indicates that the format of the MIME type string does not conform to the
	// specifications outlined in RFC 2045 and RFC 2046.
	ErrorInvalidMimeType = errors.New("invalid mime type")
)

// New creates a new MIME instance with the specified type and subtype.
// It provides a simple way to create a MIME type with just the primary type and subtype components.
//
// Parameters:
//   - _type: The primary type component (e.g., "text", "application", "image")
//   - subType: The subtype component (e.g., "html", "json", "png")
//
// Examples:
//   - New("text", "html") creates a MIME type for HTML content
//   - New("application", "json") creates a MIME type for JSON data
//
// Returns the created MIME object and any error that occurred during validation.
func New(mimeType string, subType string) (*MIME, error) {
	return NewBuilder().
		WithType(mimeType).
		WithSubType(subType).
		Build()
}

<<<<<<< HEAD
// Parse converts a string representation of a MIME type into a Mime object.
=======
func MustNew(mimeType string, subType string) *MIME {
	return assert.ErrorIsNil(New(mimeType, subType))
}

// Parse converts a string representation of a MIME type into a MIME object.
>>>>>>> 0e68ae45
// It handles the full MIME type syntax including parameters, validation of format,
// and special cases like wildcards. The function follows the MIME type parsing rules
// defined in RFC 2045.
//
// The function processes:
// 1. The type/subtype portion
// 2. Parameters in the format "key=value"
// 3. Special cases like wildcard types
// 4. Quoted parameter values
//
// Parameters:
//   - mime: The MIME type string to parse (e.g., "text/html; charset=UTF-8")
//
// Examples:
//   - Parse("text/html") returns a MIME type with type="text", subtype="html"
//   - Parse("application/json; charset=utf-8") returns a MIME type with parameters
//   - Parse("*/*") returns a wildcard MIME type matching any type
//
// Returns a MIME object representing the parsed MIME type, or an error if the string
// is malformed or does not conform to MIME type standards.
func Parse(mimeString string) (*MIME, error) {
	// Find the first semicolon, which separates the type/subtype from parameters
	semicolonIndex := strings.Index(mimeString, ";")
	typeSubtypeString := mimeString
	if semicolonIndex >= 0 {
		typeSubtypeString = mimeString[:semicolonIndex]
	}
	typeSubtypeString = strings.TrimSpace(typeSubtypeString)

	// Validate the type/subtype portion
	if typeSubtypeString == "" {
		return nil, errors.Join(ErrorInvalidMimeType, errors.New("'mime type' must not be empty"))
	}

	// Handle the special case of "*" as shorthand for "*/*"
	if typeSubtypeString == wildcardType {
		typeSubtypeString = "*/*"
	}

	// Ensure the type/subtype contains a forward slash
	slashIndex := strings.Index(typeSubtypeString, "/")
	if slashIndex == -1 {
		return nil, errors.Join(ErrorInvalidMimeType, errors.New("does not contain '/'"))
	}
	if slashIndex == len(typeSubtypeString)-1 {
		return nil, errors.Join(ErrorInvalidMimeType, errors.New("does not contain subtype after '/'"))
	}

	// Extract the type and subtype
	primaryType := typeSubtypeString[:slashIndex]
	subType := typeSubtypeString[slashIndex+1:]

	// Validate wildcard type usage
	if primaryType == wildcardType && subType != wildcardType {
		return nil, errors.Join(ErrorInvalidMimeType, errors.New("wildcard type is legal only in '*/*' (all mime types)"))
	}

	// Process parameters (if any)
	parameterMap := kv.New[string, string]()
	for semicolonIndex < len(mimeString) {
		nextSemicolonIndex := semicolonIndex + 1
		isQuoted := false

		// Find the end of the current parameter
		for nextSemicolonIndex < len(mimeString) {
			currentChar := mimeString[nextSemicolonIndex]
			if currentChar == ';' {
				if !isQuoted {
					break
				}
			} else if currentChar == '"' {
				isQuoted = !isQuoted
			}
			nextSemicolonIndex++
		}

		// Extract and process the parameter
		parameterString := strings.TrimSpace(mimeString[semicolonIndex+1 : nextSemicolonIndex])
		if len(parameterString) > 0 {
			equalsIndex := strings.Index(parameterString, "=")
			if equalsIndex > 0 {
				paramKey := strings.TrimSpace(parameterString[:equalsIndex])
				paramValue := strings.TrimSpace(parameterString[equalsIndex+1:])
				parameterMap.Put(paramKey, paramValue)
			}
		}
		semicolonIndex = nextSemicolonIndex
	}

	// Build and validate the final MIME type
	mimeResult, err := NewBuilder().
		WithType(primaryType).
		WithSubType(subType).
		WithParams(parameterMap).
		Build()
	if err != nil {
		return nil, errors.Join(ErrorInvalidMimeType, err)
	}

	return mimeResult, nil
}

// Detect identifies the MIME type of a byte slice based on its content.
// It uses content analysis techniques from the mimetype library to determine
// the format of the data, which is more reliable than extension-based detection
// for many file formats.
//
// Parameters:
//   - b: The byte slice containing the data to analyze
//
// Examples:
//   - Detect(pngImageBytes) would return image/png MIME type
//   - Detect(jsonDataBytes) would return application/json MIME type
//
// Returns a MIME object representing the detected type, or an error if detection fails.
func Detect(dataBytes []byte) (*MIME, error) {
	detectedMime := mimetype.Detect(dataBytes)
	return Parse(detectedMime.String())
}

// DetectReader identifies the MIME type of content from an io.Reader.
// This allows for examining data from sources like files, network connections,
// or any other streaming source without loading the entire content into memory.
// It reads a small portion of data from the beginning of the stream for analysis.
//
// Parameters:
//   - r: An io.Reader providing access to the content to be analyzed
//
// Examples:
//   - DetectReader(fileHandle) would detect the MIME type of a file
//   - DetectReader(httpResponse.Body) would detect the MIME type of HTTP response content
//
// Returns a MIME object representing the detected type, or an error if detection fails
// or if reading from the provided reader fails.
func DetectReader(reader io.Reader) (*MIME, error) {
	detectedMime, err := mimetype.DetectReader(reader)
	if err != nil {
		return nil, err
	}
	return Parse(detectedMime.String())
}

// DetectFile identifies the MIME type of a file at the given path.
// It performs content-based detection by reading and analyzing a portion
// of the file's contents, providing more accurate results than extension-based
// detection for most file formats.
//
// Parameters:
//   - path: The file system path to the file to be analyzed
//
// Examples:
//   - DetectFile("/path/to/document.pdf") would detect application/pdf
//   - DetectFile("/path/to/image.jpg") would detect image/jpeg
//
// Returns a MIME object representing the detected type, or an error if the file
// cannot be read or if the detection process fails.
func DetectFile(filePath string) (*MIME, error) {
	detectedMime, err := mimetype.DetectFile(filePath)
	if err != nil {
		return nil, err
	}
	return Parse(detectedMime.String())
}

// StringTypeByExtension returns the MIME type string associated with a file extension.
// It uses both the Go standard library's mime package and an internal mapping to
// determine the appropriate MIME type. If the extension is not recognized,
// it falls back to "application/octet-stream" which is the standard default for
// binary content of unknown type.
//
// Parameters:
//   - filePath: A file path or filename from which to extract the extension
//
// Examples:
//   - StringTypeByExtension("document.pdf") returns "application/pdf"
//   - StringTypeByExtension("image.png") returns "image/png"
//   - StringTypeByExtension("file.unknown") returns "application/octet-stream"
//
// Returns a string representation of the MIME type associated with the file extension.
func StringTypeByExtension(filePath string) string {
	fileExtension := strings.ToLower(path.Ext(filePath))

	// First try the standard library's mime package
	mimeTypeString := mime.TypeByExtension(fileExtension)
	if mimeTypeString != "" {
		return mimeTypeString
	}

	// Fall back to internal mapping
	mimeTypeString = extMimetypeStringMappings[fileExtension]
	if mimeTypeString == "" {
		mimeTypeString = "application/octet-stream"
	}

	return mimeTypeString
}

// TypeByExtension returns a MIME object for the given file path or filename.
// It extracts the extension from the file path and looks it up in an internal
// mapping of extensions to MIME types. This provides a way to determine the likely
// MIME type of a file based on its extension without examining the file's contents.
//
// Parameters:
//   - filePath: The file path or filename from which to extract the extension
//
// Examples:
//   - TypeByExtension("document.html") returns a MIME object for "text/html"
//   - TypeByExtension("images/photo.jpg") returns a MIME object for "image/jpeg"
//   - TypeByExtension("/path/to/data.json") returns a MIME object for "application/json"
//
// Returns a MIME type object and a boolean indicating if the extension was recognized.
// If the extension is not recognized, returns nil and false.
func TypeByExtension(filePath string) (*MIME, bool) {
	fileExtension := strings.ToLower(path.Ext(filePath))

	mappedMime, extensionFound := extToMimeTypeMappings[fileExtension]
	if extensionFound {
		return mappedMime.Clone(), true
	}

	return nil, false
}

// IsVideo checks if the given MIME type belongs to the video category.
// It compares the primary type of the MIME type against the video type.
// This is useful for determining if content represents video media.
//
// Parameters:
//   - m: The MIME type to check
//
// Examples:
//   - IsVideo for "video/mp4" returns true
//   - IsVideo for "video/quicktime" returns true
//   - IsVideo for "image/jpeg" returns false
//
// Returns true if the MIME type has a primary type of "video", false otherwise.
func IsVideo(mimeType *MIME) bool {
	return video.EqualsType(mimeType)
}

// IsAudio checks if the given MIME type belongs to the audio category.
// It compares the primary type of the MIME type against the audio type.
// This helps identify audio content for specialized handling.
//
// Parameters:
//   - m: The MIME type to check
//
// Examples:
//   - IsAudio for "audio/mp3" returns true
//   - IsAudio for "audio/ogg" returns true
//   - IsAudio for "video/mp4" returns false
//
// Returns true if the MIME type has a primary type of "audio", false otherwise.
func IsAudio(mimeType *MIME) bool {
	return audio.EqualsType(mimeType)
}

// IsImage checks if the given MIME type belongs to the image category.
// It compares the primary type of the MIME type against the image type.
// This is useful for identifying image content such as photos and graphics.
//
// Parameters:
//   - m: The MIME type to check
//
// Examples:
//   - IsImage for "image/jpeg" returns true
//   - IsImage for "image/svg+xml" returns true
//   - IsImage for "text/html" returns false
//
// Returns true if the MIME type has a primary type of "image", false otherwise.
func IsImage(mimeType *MIME) bool {
	return image.EqualsType(mimeType)
}

// IsText checks if the given MIME type belongs to the text category.
// It compares the primary type of the MIME type against the text type.
// This helps identify textual content that can be read as characters.
//
// Parameters:
//   - m: The MIME type to check
//
// Examples:
//   - IsText for "text/plain" returns true
//   - IsText for "text/html" returns true
//   - IsText for "application/json" returns false (even though JSON is text-based)
//
// Returns true if the MIME type has a primary type of "text", false otherwise.
func IsText(mimeType *MIME) bool {
	return text.EqualsType(mimeType)
}

// IsApplication checks if the given MIME type belongs to the application category.
// It compares the primary type of the MIME type against the application type.
// The application category includes a wide range of formats for structured data,
// documents, and executable content.
//
// Parameters:
//   - m: The MIME type to check
//
// Examples:
//   - IsApplication for "application/pdf" returns true
//   - IsApplication for "application/json" returns true
//   - IsApplication for "text/html" returns false
//
// Returns true if the MIME type has a primary type of "application", false otherwise.
func IsApplication(mimeType *MIME) bool {
	return application.EqualsType(mimeType)
}<|MERGE_RESOLUTION|>--- conflicted
+++ resolved
@@ -44,15 +44,11 @@
 		Build()
 }
 
-<<<<<<< HEAD
-// Parse converts a string representation of a MIME type into a Mime object.
-=======
 func MustNew(mimeType string, subType string) *MIME {
 	return assert.ErrorIsNil(New(mimeType, subType))
 }
 
 // Parse converts a string representation of a MIME type into a MIME object.
->>>>>>> 0e68ae45
 // It handles the full MIME type syntax including parameters, validation of format,
 // and special cases like wildcards. The function follows the MIME type parsing rules
 // defined in RFC 2045.
